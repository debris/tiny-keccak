//! An implementation of the FIPS-202-defined SHA-3 and SHAKE functions.
//!
//! The `Keccak-f[1600]` permutation is fully unrolled; it's nearly as fast
//! as the Keccak team's optimized permutation.
//!
//! ## Building
//!
//! ```bash
//! cargo build
//! ```
//!
//! ## Usage
//!
//! Add this to your `Cargo.toml`:
//!
//! ```toml
//! [dependencies]
//! tiny-keccak = "1.0"
//! ```
//!
//! and this to your crate root:
//!
//! ```rust
//! extern crate tiny_keccak;
//! ```
//!
//! Original implemntation in C:
//! https://github.com/coruus/keccak-tiny
//!
//! Implementor: David Leon Gil
//!
//! Port to rust:
//! Marek Kotewicz (marek.kotewicz@gmail.com)
//!
//! License: CC0, attribution kindly requested. Blame taken too,
//! but not liability.

#![no_std]

#[macro_use]
extern crate crunchy;

const RHO: [u32; 24] = [
     1,  3,  6, 10, 15, 21,
    28, 36, 45, 55,  2, 14,
    27, 41, 56,  8, 25, 43,
    62, 18, 39, 61, 20, 44
];

const PI: [usize; 24] = [
    10,  7, 11, 17, 18, 3,
     5, 16,  8, 21, 24, 4,
    15, 23, 19, 13, 12, 2,
    20, 14, 22,  9,  6, 1
];

const RC: [u64; 24] = [
    1u64, 0x8082u64, 0x800000000000808au64, 0x8000000080008000u64,
    0x808bu64, 0x80000001u64, 0x8000000080008081u64, 0x8000000000008009u64,
    0x8au64, 0x88u64, 0x80008009u64, 0x8000000au64,
    0x8000808bu64, 0x800000000000008bu64, 0x8000000000008089u64, 0x8000000000008003u64,
    0x8000000000008002u64, 0x8000000000000080u64, 0x800au64, 0x800000008000000au64,
    0x8000000080008081u64, 0x8000000000008080u64, 0x80000001u64, 0x8000000080008008u64
];

#[allow(unused_assignments)]
/// keccak-f[1600]
pub fn keccakf(a: &mut [u64; PLEN]) {
<<<<<<< HEAD
    let mut arrays: [[u64; 5]; 24] = [[0; 5]; 24];
    // Not unrolling this is faster, see https://github.com/RustCrypto/sponges/blob/master/keccak/src/lib.rs#L138
    for i in 0..24 {
        // Theta
        unroll! {
            for x in 0..5 {
                // This looks useless but it gets way slower without it. I tried using
                // `mem::uninitialized` for the initialisation of `arrays` but that also makes
                // it slower, although not by as much as removing this assignment. Optimisers
                // are weird. Maybe a different version of LLVM will react differently, so if
                // you see this comment in the future try deleting this assignment and using
                // uninit above and see how it affects the benchmarks.
                arrays[i][x] = 0;

                unroll! {
                    for y_count in 0..5 {
                        let y = y_count * 5;
                        arrays[i][x] ^= a[x + y];
=======
    for i in 0..24 {
        let mut array: [u64; 5] = [0; 5];

        // Theta
        unroll! {
            for x in 0..5 {
                unroll! {
                    for y_count in 0..5 {
                        let y = y_count * 5;
                        array[x] ^= a[x + y];
>>>>>>> 2ea10c6c
                    }
                }
            }
        }

        unroll! {
            for x in 0..5 {
                unroll! {
                    for y_count in 0..5 {
                        let y = y_count * 5;
<<<<<<< HEAD
                        a[y + x] ^= arrays[i][(x + 4) % 5] ^ arrays[i][(x + 1) % 5].rotate_left(1);
=======
                        a[y + x] ^= array[(x + 4) % 5] ^ array[(x + 1) % 5].rotate_left(1);
>>>>>>> 2ea10c6c
                    }
                }
            }
        }

        // Rho and pi
        let mut last = a[1];
        unroll! {
            for x in 0..24 {
<<<<<<< HEAD
                arrays[i][0] = a[PI[x]];
                a[PI[x]] = last.rotate_left(RHO[x]);
                last = arrays[i][0];
=======
                array[0] = a[PI[x]];
                a[PI[x]] = last.rotate_left(RHO[x]);
                last = array[0];
>>>>>>> 2ea10c6c
            }
        }

        // Chi
        unroll! {
            for y_step in 0..5 {
                let y = y_step * 5;

                unroll! {
                    for x in 0..5 {
<<<<<<< HEAD
                        arrays[i][x] = a[y + x];
=======
                        array[x] = a[y + x];
>>>>>>> 2ea10c6c
                    }
                }

                unroll! {
                    for x in 0..5 {
<<<<<<< HEAD
                        a[y + x] = arrays[i][x] ^ ((!arrays[i][(x + 1) % 5]) & (arrays[i][(x + 2) % 5]));
=======
                        a[y + x] = array[x] ^ ((!array[(x + 1) % 5]) & (array[(x + 2) % 5]));
>>>>>>> 2ea10c6c
                    }
                }
            }
        };

        // Iota
        a[0] ^= RC[i];
    }
}

fn setout(src: &[u8], dst: &mut [u8], len: usize) {
    dst[..len].copy_from_slice(&src[..len]);
}

fn xorin(dst: &mut [u8], src: &[u8]) {
    assert!(dst.len() <= src.len());
    let len = dst.len();
    let mut dst_ptr = dst.as_mut_ptr();
    let mut src_ptr = src.as_ptr();
    for _ in 0..len {
        unsafe {
            *dst_ptr ^= *src_ptr;
            src_ptr = src_ptr.offset(1);
            dst_ptr = dst_ptr.offset(1);
        }
    }
}

/// Total number of lanes.
const PLEN: usize = 25;

/// This structure should be used to create keccak/sha3 hash.
///
/// ```rust
/// extern crate tiny_keccak;
/// use tiny_keccak::Keccak;
///
/// fn main() {
///     let mut sha3 = Keccak::new_sha3_256();
///     let data: Vec<u8> = From::from("hello");
///     let data2: Vec<u8> = From::from("world");
///
///     sha3.update(&data);
///     sha3.update(&[b' ']);
///     sha3.update(&data2);
///
///     let mut res: [u8; 32] = [0; 32];
///     sha3.finalize(&mut res);
///
///     let expected = vec![
///         0x64, 0x4b, 0xcc, 0x7e, 0x56, 0x43, 0x73, 0x04,
///         0x09, 0x99, 0xaa, 0xc8, 0x9e, 0x76, 0x22, 0xf3,
///         0xca, 0x71, 0xfb, 0xa1, 0xd9, 0x72, 0xfd, 0x94,
///         0xa3, 0x1c, 0x3b, 0xfb, 0xf2, 0x4e, 0x39, 0x38
///     ];
///
///     let ref_ex: &[u8] = &expected;
///     assert_eq!(&res, ref_ex);
/// }
/// ```
pub struct Keccak {
    a: [u64; PLEN],
    offset: usize,
    rate: usize,
    delim: u8
}

impl Clone for Keccak {
    fn clone(&self) -> Self {
        let mut res = Keccak::new(self.rate, self.delim);
        res.a.copy_from_slice(&self.a);
        res.offset = self.offset;
        res
    }
}

macro_rules! impl_constructor {
    ($name: ident, $alias: ident, $bits: expr, $delim: expr) => {
        pub fn $name() -> Keccak {
            Keccak::new(200 - $bits/4, $delim)
        }

        pub fn $alias(data: &[u8], result: &mut [u8]) {
            let mut keccak = Keccak::$name();
            keccak.update(data);
            keccak.finalize(result);

        }
    }
}

macro_rules! impl_global_alias {
    ($alias: ident, $size: expr) => {
        pub fn $alias(data: &[u8]) -> [u8; $size / 8] {
            let mut result = [0u8; $size / 8];
            Keccak::$alias(data, &mut result);
            result
        }
    }
}

impl_global_alias!(shake128,  128);
impl_global_alias!(shake256,  256);
impl_global_alias!(keccak224, 224);
impl_global_alias!(keccak256, 256);
impl_global_alias!(keccak384, 384);
impl_global_alias!(keccak512, 512);
impl_global_alias!(sha3_224,  224);
impl_global_alias!(sha3_256,  256);
impl_global_alias!(sha3_384,  384);
impl_global_alias!(sha3_512,  512);

impl Keccak {
    pub fn new(rate: usize, delim: u8) -> Keccak {
        Keccak {
            a: [0; PLEN],
            offset: 0,
            rate: rate,
            delim: delim
        }
    }

    impl_constructor!(new_shake128,  shake128,  128, 0x1f);
    impl_constructor!(new_shake256,  shake256,  256, 0x1f);
    impl_constructor!(new_keccak224, keccak224, 224, 0x01);
    impl_constructor!(new_keccak256, keccak256, 256, 0x01);
    impl_constructor!(new_keccak384, keccak384, 384, 0x01);
    impl_constructor!(new_keccak512, keccak512, 512, 0x01);
    impl_constructor!(new_sha3_224,  sha3_224,  224, 0x06);
    impl_constructor!(new_sha3_256,  sha3_256,  256, 0x06);
    impl_constructor!(new_sha3_384,  sha3_384,  384, 0x06);
    impl_constructor!(new_sha3_512,  sha3_512,  512, 0x06);

    fn a_bytes(&self) -> &[u8; PLEN * 8] {
        unsafe { ::core::mem::transmute(&self.a) }
    }

    fn a_mut_bytes(&mut self) -> &mut [u8; PLEN * 8] {
        unsafe { ::core::mem::transmute(&mut self.a) }
    }

    pub fn update(&mut self, input: &[u8]) {
        self.absorb(input);
    }

    #[inline]
    pub fn keccakf(&mut self) {
        keccakf(&mut self.a);
    }

    pub fn finalize(mut self, output: &mut [u8]) {
        self.pad();

        // apply keccakf
        keccakf(&mut self.a);

        // squeeze output
        self.squeeze(output);
    }

    // Absorb input
    pub fn absorb(&mut self, input: &[u8]) {
        //first foldp
        let mut ip = 0;
        let mut l = input.len();
        let mut rate = self.rate - self.offset;
        let mut offset = self.offset;
        while l >= rate {
            xorin(&mut self.a_mut_bytes()[offset..][..rate], &input[ip..]);
            keccakf(&mut self.a);
            ip += rate;
            l -= rate;
            rate = self.rate;
            offset = 0;
        }

        // Xor in the last block
        xorin(&mut self.a_mut_bytes()[offset..][..l], &input[ip..]);
        self.offset = offset + l;
    }

    pub fn pad(&mut self) {
        let offset = self.offset;
        let rate = self.rate;
        let delim = self.delim;
        let aa = self.a_mut_bytes();
        aa[offset] ^= delim;
        aa[rate - 1] ^= 0x80;
    }

    pub fn fill_block(&mut self) {
        self.keccakf();
        self.offset = 0;
    }

    // squeeze output
    pub fn squeeze(&mut self, output: &mut [u8]) {
        // second foldp
        let mut op = 0;
        let mut l = output.len();
        while l >= self.rate {
            setout(self.a_bytes(), &mut output[op..], self.rate);
            keccakf(&mut self.a);
            op += self.rate;
            l -= self.rate;
        }

        setout(self.a_bytes(), &mut output[op..], l);
    }

    #[inline]
    pub fn xof(mut self) -> XofReader {
        self.pad();

        keccakf(&mut self.a);

        XofReader { keccak: self, offset: 0 }
    }
}

pub struct XofReader {
    keccak: Keccak,
    offset: usize
}

impl XofReader {
    pub fn squeeze(&mut self, output: &mut [u8]) {
        // second foldp
        let mut op = 0;
        let mut l = output.len();
        let mut rate = self.keccak.rate - self.offset;
        let mut offset = self.offset;
        while l >= rate {
            setout(&self.keccak.a_bytes()[offset..], &mut output[op..], rate);
            self.keccak.keccakf();
            op += rate;
            l -= rate;
            rate = self.keccak.rate;
            offset = 0;
        }

        setout(&self.keccak.a_bytes()[offset..], &mut output[op..], l);
        self.offset = offset + l;
    }
}<|MERGE_RESOLUTION|>--- conflicted
+++ resolved
@@ -66,26 +66,6 @@
 #[allow(unused_assignments)]
 /// keccak-f[1600]
 pub fn keccakf(a: &mut [u64; PLEN]) {
-<<<<<<< HEAD
-    let mut arrays: [[u64; 5]; 24] = [[0; 5]; 24];
-    // Not unrolling this is faster, see https://github.com/RustCrypto/sponges/blob/master/keccak/src/lib.rs#L138
-    for i in 0..24 {
-        // Theta
-        unroll! {
-            for x in 0..5 {
-                // This looks useless but it gets way slower without it. I tried using
-                // `mem::uninitialized` for the initialisation of `arrays` but that also makes
-                // it slower, although not by as much as removing this assignment. Optimisers
-                // are weird. Maybe a different version of LLVM will react differently, so if
-                // you see this comment in the future try deleting this assignment and using
-                // uninit above and see how it affects the benchmarks.
-                arrays[i][x] = 0;
-
-                unroll! {
-                    for y_count in 0..5 {
-                        let y = y_count * 5;
-                        arrays[i][x] ^= a[x + y];
-=======
     for i in 0..24 {
         let mut array: [u64; 5] = [0; 5];
 
@@ -96,7 +76,6 @@
                     for y_count in 0..5 {
                         let y = y_count * 5;
                         array[x] ^= a[x + y];
->>>>>>> 2ea10c6c
                     }
                 }
             }
@@ -107,11 +86,7 @@
                 unroll! {
                     for y_count in 0..5 {
                         let y = y_count * 5;
-<<<<<<< HEAD
-                        a[y + x] ^= arrays[i][(x + 4) % 5] ^ arrays[i][(x + 1) % 5].rotate_left(1);
-=======
                         a[y + x] ^= array[(x + 4) % 5] ^ array[(x + 1) % 5].rotate_left(1);
->>>>>>> 2ea10c6c
                     }
                 }
             }
@@ -121,15 +96,9 @@
         let mut last = a[1];
         unroll! {
             for x in 0..24 {
-<<<<<<< HEAD
-                arrays[i][0] = a[PI[x]];
-                a[PI[x]] = last.rotate_left(RHO[x]);
-                last = arrays[i][0];
-=======
                 array[0] = a[PI[x]];
                 a[PI[x]] = last.rotate_left(RHO[x]);
                 last = array[0];
->>>>>>> 2ea10c6c
             }
         }
 
@@ -140,21 +109,13 @@
 
                 unroll! {
                     for x in 0..5 {
-<<<<<<< HEAD
-                        arrays[i][x] = a[y + x];
-=======
                         array[x] = a[y + x];
->>>>>>> 2ea10c6c
                     }
                 }
 
                 unroll! {
                     for x in 0..5 {
-<<<<<<< HEAD
-                        a[y + x] = arrays[i][x] ^ ((!arrays[i][(x + 1) % 5]) & (arrays[i][(x + 2) % 5]));
-=======
                         a[y + x] = array[x] ^ ((!array[(x + 1) % 5]) & (array[(x + 2) % 5]));
->>>>>>> 2ea10c6c
                     }
                 }
             }
